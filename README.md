# UquReader (Android, Maven)

Читалка татарских текстов с морфоразметкой и переводом лемм на русский.

## Данные

1) **py_tat_morphan → JSONL**
Пример строк (по одной строке на токен):
```
{"surface":"Китапны","lemma":"китап","pos":"NOUN","features":["ACC"],"start":0,"end":7}
{"surface":"укыдым","lemma":"укы","pos":"VERB","features":["PAST","1SG"],"start":8,"end":14}
```

2) **Apertium tat↔rus → SQLite**
Схема:
```sql
CREATE TABLE lemmas_tt(lemma TEXT PRIMARY KEY, pos TEXT);
CREATE TABLE tt_ru(lemma_tt TEXT, lemma_ru TEXT, score REAL, PRIMARY KEY(lemma_tt, lemma_ru));
CREATE INDEX tt_ru_tt_idx ON tt_ru(lemma_tt);
```
Положите файл `dictionary.db` в `src/main/assets/`.

## Сборка
Нужен Android SDK (переменные окружения `ANDROID_SDK_ROOT` или `ANDROID_HOME`). Если нужный пакет `build-tools;33.0.2` отсутствует в каталоге SDK, сборка автоматически вызовет `sdkmanager` и установит его перед генерацией `R.java` и запуском D8.

Пример команд (скрипт `./mvnw` перед запуском Maven автоматически собирает вспомогательный `sun.misc.BASE64Encoder` shim и при необходимости создает debug-keystore для установки APK; существующий `~/.android/debug.keystore` переиспользуется, поэтому обновление установленного приложения не ломается. В GitHub Actions ключ сохраняется в кэше и повторно используется между сборками). По умолчанию используется платформа Android 28 и build-tools 33.0.2. Версию build-tools можно переопределить переменной окружения `ANDROID_BUILD_TOOLS_VERSION` или параметром Maven `-Dandroid.build-tools`, а платформу — флагом `-Dandroid.platform`:
```bash
./mvnw -e clean install
# при подключенном устройстве / эмуляторе:
./mvnw android:deploy android:run
```

<<<<<<< HEAD
### Маркетинговые ассеты

Файлы витрины (например, `play_store_512.png`) держите в каталоге `marketing/`. Во время сборки Maven автоматически перемещает ошибочно оставленные рядом с `src/main/res` маркетинговые картинки в этот каталог, чтобы `aapt` не воспринимал их как каталоги ресурсов и не падал на этапе генерации `R.java`.
=======
## RHVoice Talgat

* В приложении добавлена кнопка «Установить RHVoice Talgat». Она открывает страницу RHVoice в магазине или на GitHub и помогает перейти к инструкции по установке.
* При запуске и при возвращении в `MainActivity` приложение проверяет, установлены ли движок RHVoice и голос Talgat. Если компоненты отсутствуют, появляется диалог с быстрыми ссылками: на установку движка, на страницу загрузки голосов или для открытия установленного приложения RHVoice.
* После установки RHVoice и загрузки голоса Talgat вернитесь в UquReader — чтение начнется автоматически, а голос будет сопровождать каждое слово и подсказку.
>>>>>>> b5a13274

### Codex container

* В контейнере Codex Android SDK уже установлен в `/usr/lib/android-sdk`. Если переменные окружения `ANDROID_SDK_ROOT` и `ANDROID_HOME` не заданы, скрипт `./mvnw` автоматически подставит этот путь и добавит в `PATH` каталоги `cmdline-tools`, `platform-tools` и `emulator`.
* Перед коммитом запускайте `./mvnw -e clean install`, чтобы проверить сборку и статическую упаковку APK.
* Для регрессионного тестирования запуска можно создать AVD с образом `system-images;android-28;google_apis;x86` и запустить его командой `emulator -avd codex-avd-api28 -no-window -no-audio -no-boot-anim -gpu swiftshader_indirect`. На хостах без аппаратной виртуализации эмулятор завершится с сообщением о недоступности `/dev/kvm` — это ограничение окружения.

## Поведение памяти и подсветки
Экспоненциальное «забывание» по half-life (по умолчанию 7 дней). Чем слабее память пары (лемма, признаки), тем заметнее фон.<|MERGE_RESOLUTION|>--- conflicted
+++ resolved
@@ -30,17 +30,14 @@
 ./mvnw android:deploy android:run
 ```
 
-<<<<<<< HEAD
 ### Маркетинговые ассеты
 
 Файлы витрины (например, `play_store_512.png`) держите в каталоге `marketing/`. Во время сборки Maven автоматически перемещает ошибочно оставленные рядом с `src/main/res` маркетинговые картинки в этот каталог, чтобы `aapt` не воспринимал их как каталоги ресурсов и не падал на этапе генерации `R.java`.
-=======
 ## RHVoice Talgat
 
 * В приложении добавлена кнопка «Установить RHVoice Talgat». Она открывает страницу RHVoice в магазине или на GitHub и помогает перейти к инструкции по установке.
 * При запуске и при возвращении в `MainActivity` приложение проверяет, установлены ли движок RHVoice и голос Talgat. Если компоненты отсутствуют, появляется диалог с быстрыми ссылками: на установку движка, на страницу загрузки голосов или для открытия установленного приложения RHVoice.
 * После установки RHVoice и загрузки голоса Talgat вернитесь в UquReader — чтение начнется автоматически, а голос будет сопровождать каждое слово и подсказку.
->>>>>>> b5a13274
 
 ### Codex container
 
