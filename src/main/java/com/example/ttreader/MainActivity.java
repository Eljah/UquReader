package com.example.ttreader;

import android.app.Activity;
import android.content.ActivityNotFoundException;
import android.app.AlertDialog;
import android.content.Intent;
import android.content.pm.PackageManager;
import android.database.sqlite.SQLiteDatabase;
import android.media.session.MediaSession;
import android.media.session.PlaybackState;
import android.net.Uri;
import android.os.Bundle;
import android.os.Handler;
import android.os.Looper;
import android.os.SystemClock;
import android.speech.tts.TextToSpeech;
import android.speech.tts.UtteranceProgressListener;
import android.speech.tts.Voice;
import android.view.KeyEvent;
import android.view.ViewTreeObserver;
import android.widget.Button;
import android.widget.ImageButton;
import android.widget.ScrollView;
import android.widget.Toast;

import com.example.ttreader.data.DbHelper;
import com.example.ttreader.data.MemoryDao;
import com.example.ttreader.data.UsageStatsDao;
import com.example.ttreader.reader.ReaderView;
import com.example.ttreader.reader.TokenSpan;
import com.example.ttreader.reader.TtsReaderController;
import com.example.ttreader.ui.TokenInfoBottomSheet;
import com.example.ttreader.util.GrammarResources;
import com.example.ttreader.tts.RhvoiceAvailability;

import java.util.ArrayList;
import java.util.List;
import java.util.Locale;
import java.util.Set;

public class MainActivity extends Activity implements ReaderView.TokenInfoProvider {
    private static final String LANGUAGE_PAIR_TT_RU = "tt-ru";
    private static final String SAMPLE_ASSET = "sample_book.ttmorph.jsonl";
    private static final String SAMPLE_WORK_ID = "sample_book.ttmorph";
    private static final String RHVOICE_PACKAGE = "com.github.olga_yakovleva.rhvoice.android";
    private static final String TALGAT_NAME_KEYWORD = "talgat";
    private static final float BASE_CHARS_PER_SECOND = 14f;
    private static final float DEFAULT_SPEECH_RATE = 1f;

    public static final String EXTRA_TARGET_CHAR_INDEX = "com.example.ttreader.TARGET_CHAR_INDEX";

    private DbHelper dbHelper;
    private MemoryDao memoryDao;
    private UsageStatsDao usageStatsDao;
    private ScrollView readerScrollView;
    private ReaderView readerView;
    private ImageButton toggleSpeechButton;
    private ImageButton stopSpeechButton;
    private Button installTalgatButton;
    private TtsReaderController ttsController;
    private AlertDialog rhvoiceDialog;

    private final Handler speechProgressHandler = new Handler(Looper.getMainLooper());
    private final List<ReaderView.SentenceRange> sentenceRanges = new ArrayList<>();
    private final UtteranceProgressListener utteranceListener = new UtteranceProgressListener() {
        @Override public void onStart(String utteranceId) {
            utteranceStartElapsed = SystemClock.elapsedRealtime();
            isSpeaking = true;
            speechProgressHandler.post(() -> {
                if (readerView != null) {
                    readerView.highlightSentenceRange(currentSentenceStart, currentSentenceEnd);
                    readerView.highlightLetter(currentSentenceStart);
                }
                updateSpeechButtons();
                updatePlaybackState(PlaybackState.STATE_PLAYING);
            });
            speechProgressHandler.post(MainActivity.this::startProgressUpdates);
        }

        @Override public void onRangeStart(String utteranceId, int start, int end, int frame) {
            speechProgressHandler.post(() -> handleUtteranceRange(start));
        }

        @Override public void onDone(String utteranceId) {
            speechProgressHandler.post(MainActivity.this::handleUtteranceDone);
        }

        @Override public void onError(String utteranceId) {
            speechProgressHandler.post(MainActivity.this::handleUtteranceError);
        }
    };
    private final Runnable speechProgressRunnable = new Runnable() {
        @Override public void run() {
            if (!isSpeaking) return;
            if (estimatedUtteranceDurationMs <= 0) return;
            int length = Math.max(0, currentSentenceEnd - currentSentenceStart);
            if (length == 0) return;
            long elapsed = SystemClock.elapsedRealtime() - utteranceStartElapsed;
            if (elapsed < 0) elapsed = 0;
            float progress = Math.min(1f, (float) elapsed / (float) estimatedUtteranceDurationMs);
            int offset = Math.min(length - 1, (int) (progress * length));
            int highlightIndex = currentSentenceStart + offset;
            currentCharIndex = highlightIndex;
            if (readerView != null) {
                readerView.highlightLetter(highlightIndex);
            }
            if (progress < 1f && shouldContinueSpeech) {
                speechProgressHandler.postDelayed(this, 50);
            }
        }
    };

    private TextToSpeech textToSpeech;
    private Voice talgatVoice;
    private boolean ttsReady = false;
    private boolean rhVoiceInstalled = false;
    private boolean shouldContinueSpeech = false;
    private boolean isSpeaking = false;
    private int currentSentenceIndex = 0;
    private int currentSentenceStart = -1;
    private int currentSentenceEnd = -1;
    private int currentCharIndex = -1;
    private long estimatedUtteranceDurationMs = 0L;
    private long utteranceStartElapsed = 0L;
    private MediaSession mediaSession;

    @Override protected void onCreate(Bundle savedInstanceState) {
        super.onCreate(savedInstanceState);
        GrammarResources.initialize(this);
        setContentView(R.layout.activity_main);

        dbHelper = new DbHelper(this);
        SQLiteDatabase db = dbHelper.getWritableDatabase();
        memoryDao = new MemoryDao(db);
        usageStatsDao = new UsageStatsDao(db);

        readerScrollView = findViewById(R.id.readerScrollView);
        readerView = findViewById(R.id.readerView);
        readerView.setup(dbHelper, memoryDao, usageStatsDao, this);
        readerView.setUsageContext(LANGUAGE_PAIR_TT_RU, SAMPLE_WORK_ID);
        readerView.loadFromJsonlAsset(SAMPLE_ASSET);
        readerView.post(this::updateSentenceRanges);

        ttsController = new TtsReaderController(this, readerView::getTranslations);
        ttsController.setTokenSequence(readerView.getTokenSpans());

        if (readerScrollView != null) {
            ViewTreeObserver observer = readerScrollView.getViewTreeObserver();
            observer.addOnScrollChangedListener(() ->
                    readerView.onViewportChanged(readerScrollView.getScrollY(), readerScrollView.getHeight()));
            readerScrollView.post(() ->
                    readerView.onViewportChanged(readerScrollView.getScrollY(), readerScrollView.getHeight()));
        }

        Button languageStatsButton = findViewById(R.id.btnLanguageStats);
        languageStatsButton.setOnClickListener(v -> {
            Intent intent = new Intent(this, StatsActivity.class);
            intent.putExtra(StatsActivity.EXTRA_MODE, StatsActivity.MODE_LANGUAGE);
            intent.putExtra(StatsActivity.EXTRA_LANGUAGE_PAIR, LANGUAGE_PAIR_TT_RU);
            startActivity(intent);
        });

        Button workStatsButton = findViewById(R.id.btnWorkStats);
        workStatsButton.setOnClickListener(v -> {
            Intent intent = new Intent(this, StatsActivity.class);
            intent.putExtra(StatsActivity.EXTRA_MODE, StatsActivity.MODE_WORK);
            intent.putExtra(StatsActivity.EXTRA_LANGUAGE_PAIR, LANGUAGE_PAIR_TT_RU);
            intent.putExtra(StatsActivity.EXTRA_WORK_ID, SAMPLE_WORK_ID);
            startActivity(intent);
        });

        toggleSpeechButton = findViewById(R.id.btnToggleSpeech);
        stopSpeechButton = findViewById(R.id.btnStopSpeech);
        installTalgatButton = findViewById(R.id.btnInstallTalgat);

        if (toggleSpeechButton != null) {
            toggleSpeechButton.setOnClickListener(v -> toggleSpeech());
        }
        if (stopSpeechButton != null) {
            stopSpeechButton.setOnClickListener(v -> stopSpeech());
        }
        if (installTalgatButton != null) {
            installTalgatButton.setOnClickListener(v -> openTalgatInstall());
        }

        rhVoiceInstalled = isRhVoiceInstalled();
        initMediaSession();
        initTextToSpeech();
        updateInstallButtonVisibility();
        updateSpeechButtons();

        handleNavigationIntent(getIntent());
    }

    @Override protected void onNewIntent(Intent intent) {
        super.onNewIntent(intent);
        setIntent(intent);
        handleNavigationIntent(intent);
    }

    @Override protected void onResume() {
        super.onResume();
        updateSentenceRanges();
        updateRhVoiceState();
        ensureRhvoiceReady();
    }

    @Override protected void onPause() {
        super.onPause();
    }

    @Override protected void onDestroy() {
        stopSpeech();
        if (textToSpeech != null) {
            textToSpeech.shutdown();
            textToSpeech = null;
        }
        if (mediaSession != null) {
            mediaSession.release();
            mediaSession = null;
        }
        dismissRhvoiceDialog();
        speechProgressHandler.removeCallbacksAndMessages(null);
        super.onDestroy();
    }

    @Override public void onTokenLongPress(TokenSpan span, List<String> ruLemmas) {
        if (ttsController != null) {
            ttsController.speakTokenDetails(span, ruLemmas, true);
        }
        showTokenSheet(span, ruLemmas);
    }

    private void handleNavigationIntent(Intent intent) {
        if (intent == null) return;
        int targetIndex = intent.getIntExtra(EXTRA_TARGET_CHAR_INDEX, -1);
        if (targetIndex < 0) return;
        intent.removeExtra(EXTRA_TARGET_CHAR_INDEX);
        if (readerView == null) return;
        readerView.post(() -> navigateToCharIndex(targetIndex, 0));
    }

    private void navigateToCharIndex(int charIndex, int attempt) {
        if (readerView == null) return;
        TokenSpan span = readerView.findSpanForCharIndex(charIndex);
        if (span == null) {
            if (attempt < 5) {
                readerView.postDelayed(() -> navigateToCharIndex(charIndex, attempt + 1), 50);
            }
            return;
        }
        readerView.ensureExposureLogged(span);
        scrollToSpan(span, attempt);
        readerView.postDelayed(() -> readerView.showTokenInfo(span), 150);
    }

    private void scrollToSpan(TokenSpan span, int attempt) {
        if (readerView == null || readerScrollView == null || span == null) return;
        android.text.Layout layout = readerView.getLayout();
        CharSequence text = readerView.getText();
        if ((layout == null || text == null) && attempt < 5) {
            readerView.postDelayed(() -> scrollToSpan(span, attempt + 1), 50);
            return;
        } else if (layout == null || text == null) {
            return;
        }
        int textLength = text.length();
        int start = Math.max(0, Math.min(span.getStartIndex(), textLength));
        int line = layout.getLineForOffset(start);
        int y = readerView.getTotalPaddingTop() + layout.getLineTop(line);
        readerScrollView.smoothScrollTo(0, y);
        readerScrollView.post(() ->
                readerView.onViewportChanged(readerScrollView.getScrollY(), readerScrollView.getHeight()));
    }

    private void showTokenSheet(TokenSpan span, List<String> ruLemmas) {
        if (span == null || span.token == null || span.token.analysis == null) return;
        List<String> safeRu = ruLemmas == null ? new java.util.ArrayList<>() : ruLemmas;
        String ruCsv = safeRu.isEmpty()? "—" : String.join(", ", safeRu);
        TokenInfoBottomSheet sheet = TokenInfoBottomSheet.newInstance(span.token.surface, span.token.analysis, ruCsv);
        sheet.setUsageStatsDao(usageStatsDao);
        sheet.setUsageContext(LANGUAGE_PAIR_TT_RU, SAMPLE_WORK_ID, span.getStartIndex());
        sheet.show(getFragmentManager(), "token-info");
    }

    private void toggleSpeech() {
        if (isSpeaking) {
            pauseSpeech();
        } else {
            startSpeech();
        }
    }

    private void startSpeech() {
        if (!ttsReady || talgatVoice == null) return;
        updateSentenceRanges();
        if (sentenceRanges.isEmpty()) return;
        if (currentSentenceIndex < 0 || currentSentenceIndex >= sentenceRanges.size()) {
            currentSentenceIndex = 0;
        }
        shouldContinueSpeech = true;
        isSpeaking = true;
        if (mediaSession != null) {
            mediaSession.setActive(true);
        }
        updatePlaybackState(PlaybackState.STATE_PLAYING);
        updateSpeechButtons();
        speakCurrentSentence();
    }

    private void pauseSpeech() {
        shouldContinueSpeech = false;
        isSpeaking = false;
        stopProgressUpdates();
        if (textToSpeech != null) {
            textToSpeech.stop();
        }
        updatePlaybackState(PlaybackState.STATE_PAUSED);
        updateSpeechButtons();
    }

    private void stopSpeech() {
        shouldContinueSpeech = false;
        isSpeaking = false;
        stopProgressUpdates();
        if (textToSpeech != null) {
            textToSpeech.stop();
        }
        currentSentenceIndex = 0;
        currentSentenceStart = -1;
        currentSentenceEnd = -1;
        currentCharIndex = -1;
        estimatedUtteranceDurationMs = 0L;
        if (readerView != null) {
            readerView.clearSpeechHighlights();
        }
        updatePlaybackState(PlaybackState.STATE_STOPPED);
        updateSpeechButtons();
    }

    private void speakCurrentSentence() {
        if (!shouldContinueSpeech || textToSpeech == null) return;
        if (currentSentenceIndex < 0 || currentSentenceIndex >= sentenceRanges.size()) {
            stopSpeech();
            return;
        }
        ReaderView.SentenceRange sentence = sentenceRanges.get(currentSentenceIndex);
        if (sentence == null || sentence.length() == 0) {
            currentSentenceIndex++;
            speakCurrentSentence();
            return;
        }
        currentSentenceStart = sentence.start;
        currentSentenceEnd = sentence.end;
        currentCharIndex = sentence.start;
        estimatedUtteranceDurationMs = estimateSentenceDurationMs(sentence);
        if (readerView != null) {
            readerView.highlightSentenceRange(sentence.start, sentence.end);
            readerView.highlightLetter(sentence.start);
        }
        scrollSentenceIntoView(sentence);
        String utteranceId = "talgat_sentence_" + currentSentenceIndex;
        textToSpeech.setVoice(talgatVoice);
        textToSpeech.speak(sentence.text, TextToSpeech.QUEUE_FLUSH, new Bundle(), utteranceId);
    }

    private void scrollSentenceIntoView(ReaderView.SentenceRange sentence) {
        if (sentence == null || readerView == null || readerScrollView == null) return;
        readerView.post(() -> {
            TokenSpan span = readerView.findSpanForCharIndex(sentence.start);
            if (span != null) {
                scrollToSpan(span, 0);
            } else {
                android.text.Layout layout = readerView.getLayout();
                CharSequence text = readerView.getText();
                if (layout == null || text == null) return;
                int index = Math.max(0, Math.min(sentence.start, text.length()));
                int line = layout.getLineForOffset(index);
                int y = readerView.getTotalPaddingTop() + layout.getLineTop(line);
                readerScrollView.smoothScrollTo(0, y);
            }
        });
    }

    private void startProgressUpdates() {
        speechProgressHandler.removeCallbacks(speechProgressRunnable);
        speechProgressHandler.post(speechProgressRunnable);
    }

    private void stopProgressUpdates() {
        speechProgressHandler.removeCallbacks(speechProgressRunnable);
    }

    private void handleUtteranceDone() {
        stopProgressUpdates();
        if (shouldContinueSpeech) {
            if (readerView != null) {
                readerView.highlightLetter(-1);
            }
            currentSentenceIndex++;
            if (currentSentenceIndex >= sentenceRanges.size()) {
                stopSpeech();
            } else {
                speakCurrentSentence();
            }
        } else {
            isSpeaking = false;
            updatePlaybackState(PlaybackState.STATE_PAUSED);
            updateSpeechButtons();
        }
    }

    private void handleUtteranceError() {
        stopProgressUpdates();
        isSpeaking = false;
        shouldContinueSpeech = false;
        updatePlaybackState(PlaybackState.STATE_PAUSED);
        updateSpeechButtons();
    }

    private void handleUtteranceRange(int rangeStart) {
        if (!isSpeaking) return;
        int sentenceStart = currentSentenceStart;
        int sentenceEnd = currentSentenceEnd;
        if (sentenceStart < 0 || sentenceEnd <= sentenceStart) return;
        int sentenceLength = sentenceEnd - sentenceStart;
        if (sentenceLength <= 0) return;
        int safeStart = Math.max(0, Math.min(rangeStart, sentenceLength - 1));
        int highlightIndex = sentenceStart + safeStart;
        currentCharIndex = highlightIndex;
        if (readerView != null) {
            readerView.highlightLetter(highlightIndex);
        }
        if (estimatedUtteranceDurationMs > 0) {
            long now = SystemClock.elapsedRealtime();
            long elapsed = Math.max(0L, now - utteranceStartElapsed);
            long targetElapsed = (long) ((safeStart / (float) sentenceLength) * estimatedUtteranceDurationMs);
            if (targetElapsed < elapsed) {
                utteranceStartElapsed = now - targetElapsed;
            }
        }
    }

    private long estimateSentenceDurationMs(ReaderView.SentenceRange sentence) {
        if (sentence == null) return 0L;
        int length = Math.max(1, sentence.length());
        float speechRate = DEFAULT_SPEECH_RATE;
        float effectiveRate = Math.max(0.1f, speechRate);
        float durationSeconds = length / (BASE_CHARS_PER_SECOND * effectiveRate);
        return (long) Math.max(500, durationSeconds * 1000f);
    }

    private void updateSentenceRanges() {
        if (readerView == null) return;
        sentenceRanges.clear();
        sentenceRanges.addAll(readerView.getSentenceRanges());
    }

    private void initTextToSpeech() {
        if (textToSpeech != null) {
            textToSpeech.shutdown();
        }
        String engine = rhVoiceInstalled ? RHVOICE_PACKAGE : null;
        textToSpeech = new TextToSpeech(this, status -> {
            ttsReady = status == TextToSpeech.SUCCESS;
            if (ttsReady) {
                textToSpeech.setOnUtteranceProgressListener(utteranceListener);
                locateTalgatVoice();
            } else {
                talgatVoice = null;
            }
            updateInstallButtonVisibility();
            updateSpeechButtons();
        }, engine);
    }

    private void locateTalgatVoice() {
        talgatVoice = null;
        if (textToSpeech == null) return;
        Set<Voice> voices = textToSpeech.getVoices();
        if (voices == null) return;
        for (Voice voice : voices) {
            if (voice == null || voice.getName() == null) continue;
            String name = voice.getName().toLowerCase(Locale.US);
            if (name.contains(TALGAT_NAME_KEYWORD)) {
                talgatVoice = voice;
                break;
            }
        }
        if (talgatVoice != null) {
            textToSpeech.setVoice(talgatVoice);
        }
    }

    private void initMediaSession() {
        mediaSession = new MediaSession(this, "TalgatReaderSession");
        mediaSession.setFlags(MediaSession.FLAG_HANDLES_MEDIA_BUTTONS | MediaSession.FLAG_HANDLES_TRANSPORT_CONTROLS);
        mediaSession.setCallback(new MediaSession.Callback() {
            @Override public boolean onMediaButtonEvent(Intent mediaButtonIntent) {
                if (mediaButtonIntent == null) return super.onMediaButtonEvent(mediaButtonIntent);
                KeyEvent event = mediaButtonIntent.getParcelableExtra(Intent.EXTRA_KEY_EVENT);
<<<<<<< HEAD
                if (event != null && event.getAction() == KeyEvent.ACTION_DOWN) {
                    speechProgressHandler.post(MainActivity.this::performMediaButtonAction);
=======
                if (event != null && event.getAction() == KeyEvent.ACTION_DOWN &&
                        isMediaKeyCode(event.getKeyCode())) {
                    Toast.makeText(MainActivity.this,
                            String.valueOf(event.getKeyCode()), Toast.LENGTH_SHORT).show();
                    handleMediaButton(event);
>>>>>>> 6bc0ef93
                    return true;
                }
                return super.onMediaButtonEvent(mediaButtonIntent);
            }

            @Override public void onSkipToNext() {
                speechProgressHandler.post(MainActivity.this::performMediaButtonAction);
            }

            @Override public void onSkipToPrevious() {
                speechProgressHandler.post(MainActivity.this::performMediaButtonAction);
            }
        });
<<<<<<< HEAD
        updatePlaybackState(false);
        mediaSession.setActive(false);
    }

    private void performMediaButtonAction() {
        if (isSpeaking) {
            pauseSpeechFromHeadset();
        } else {
            startSpeech();
        }
=======
        mediaSession.setActive(true);
        updatePlaybackState(PlaybackState.STATE_STOPPED);
    }

    private void handleMediaButton(KeyEvent event) {
        speechProgressHandler.post(this::performMediaButtonAction);
    }

    private boolean isMediaKeyCode(int keyCode) {
        switch (keyCode) {
            case KeyEvent.KEYCODE_MEDIA_PLAY:
            case KeyEvent.KEYCODE_MEDIA_PAUSE:
            case KeyEvent.KEYCODE_MEDIA_PLAY_PAUSE:
            case KeyEvent.KEYCODE_MEDIA_STOP:
            case KeyEvent.KEYCODE_MEDIA_NEXT:
            case KeyEvent.KEYCODE_MEDIA_PREVIOUS:
            case KeyEvent.KEYCODE_MEDIA_REWIND:
            case KeyEvent.KEYCODE_MEDIA_FAST_FORWARD:
            case KeyEvent.KEYCODE_MEDIA_CLOSE:
            case KeyEvent.KEYCODE_MEDIA_EJECT:
            case KeyEvent.KEYCODE_MEDIA_AUDIO_TRACK:
            case KeyEvent.KEYCODE_MEDIA_RECORD:
            case KeyEvent.KEYCODE_MEDIA_STEP_FORWARD:
            case KeyEvent.KEYCODE_MEDIA_STEP_BACKWARD:
            case KeyEvent.KEYCODE_HEADSETHOOK:
                return true;
            default:
                return false;
        }
    }

    private void performMediaButtonAction() {
        if (readerView == null) return;
        TokenSpan span = resolveTokenForCurrentPosition();
        if (span == null) return;
        int focusIndex = Math.max(0, span.getStartIndex());
        readerView.post(() -> navigateToCharIndex(focusIndex, 0));
        List<String> translations = readerView.getTranslations(span);
        onTokenLongPress(span, translations);
    }

    private TokenSpan resolveTokenForCurrentPosition() {
        if (readerView == null) return null;
        int index = resolveFocusCharIndex();
        if (index < 0) return null;
        TokenSpan exact = readerView.findSpanForCharIndex(index);
        if (exact != null) return exact;
        List<TokenSpan> spans = readerView.getTokenSpans();
        if (spans == null || spans.isEmpty()) return null;
        TokenSpan closest = null;
        int bestDistance = Integer.MAX_VALUE;
        for (TokenSpan span : spans) {
            if (span == null) continue;
            int start = span.getStartIndex();
            int end = span.getEndIndex();
            if (start < 0 || end <= start) continue;
            int distance;
            if (index < start) {
                distance = start - index;
            } else if (index >= end) {
                distance = index - end + 1;
            } else {
                return span;
            }
            if (distance < bestDistance) {
                bestDistance = distance;
                closest = span;
            }
        }
        return closest != null ? closest : spans.get(0);
>>>>>>> 6bc0ef93
    }

    private int resolveFocusCharIndex() {
        if (currentCharIndex >= 0) {
            return currentCharIndex;
        }
        if (currentSentenceStart >= 0) {
            return currentSentenceStart;
        }
        if (currentSentenceIndex >= 0 && currentSentenceIndex < sentenceRanges.size()) {
            ReaderView.SentenceRange range = sentenceRanges.get(currentSentenceIndex);
            if (range != null) {
                return range.start;
            }
        }
        if (!sentenceRanges.isEmpty()) {
            ReaderView.SentenceRange first = sentenceRanges.get(0);
            if (first != null) {
                return first.start;
            }
        }
        return -1;
    }

    private void updatePlaybackState(int state) {
        if (mediaSession == null) return;
<<<<<<< HEAD
        PlaybackState.Builder builder = new PlaybackState.Builder()
                .setActions(PlaybackState.ACTION_PLAY
                        | PlaybackState.ACTION_PAUSE
                        | PlaybackState.ACTION_STOP
                        | PlaybackState.ACTION_SKIP_TO_NEXT
                        | PlaybackState.ACTION_SKIP_TO_PREVIOUS);
        int playbackState = playing ? PlaybackState.STATE_PLAYING : PlaybackState.STATE_PAUSED;
        builder.setState(playbackState, PlaybackState.PLAYBACK_POSITION_UNKNOWN, 1f);
        mediaSession.setPlaybackState(builder.build());
=======
        long actions = PlaybackState.ACTION_PLAY | PlaybackState.ACTION_PAUSE | PlaybackState.ACTION_STOP
                | PlaybackState.ACTION_PLAY_PAUSE | PlaybackState.ACTION_SKIP_TO_NEXT
                | PlaybackState.ACTION_SKIP_TO_PREVIOUS | PlaybackState.ACTION_FAST_FORWARD
                | PlaybackState.ACTION_REWIND;
        float speed = state == PlaybackState.STATE_PLAYING ? 1f : 0f;
        PlaybackState playbackState = new PlaybackState.Builder()
                .setActions(actions)
                .setState(state, PlaybackState.PLAYBACK_POSITION_UNKNOWN, speed)
                .build();
        mediaSession.setPlaybackState(playbackState);
>>>>>>> 6bc0ef93
    }

    private void updateSpeechButtons() {
        boolean voiceAvailable = ttsReady && talgatVoice != null;
        if (toggleSpeechButton != null) {
            toggleSpeechButton.setEnabled(voiceAvailable);
            toggleSpeechButton.setImageResource(isSpeaking ? R.drawable.ic_pause : R.drawable.ic_voice);
            int descriptionRes = isSpeaking
                    ? R.string.speech_toggle_content_pause
                    : R.string.speech_toggle_content_start;
            toggleSpeechButton.setContentDescription(getString(descriptionRes));
            toggleSpeechButton.setAlpha(voiceAvailable ? 1f : 0.4f);
        }
        if (stopSpeechButton != null) {
            stopSpeechButton.setEnabled(voiceAvailable);
            stopSpeechButton.setAlpha(voiceAvailable ? 1f : 0.4f);
        }
    }

    private void updateInstallButtonVisibility() {
        if (installTalgatButton == null) return;
        boolean show = rhVoiceInstalled && (talgatVoice == null);
        installTalgatButton.setVisibility(show ? android.view.View.VISIBLE : android.view.View.GONE);
    }

    private void updateRhVoiceState() {
        boolean installed = isRhVoiceInstalled();
        if (installed != rhVoiceInstalled || textToSpeech == null) {
            rhVoiceInstalled = installed;
            initTextToSpeech();
        } else if (ttsReady) {
            locateTalgatVoice();
            updateSpeechButtons();
            updateInstallButtonVisibility();
        }
    }

    private void ensureRhvoiceReady() {
        RhvoiceAvailability.checkStatus(this, status -> {
            if (isFinishing()) return;
            switch (status) {
                case RhvoiceAvailability.Status.READY:
                    rhVoiceInstalled = true;
                    updateRhVoiceState();
                    break;
                case RhvoiceAvailability.Status.ENGINE_MISSING:
                    rhVoiceInstalled = false;
                    updateRhVoiceState();
                    showRhvoiceEngineDialog();
                    break;
                case RhvoiceAvailability.Status.VOICE_MISSING:
                    rhVoiceInstalled = true;
                    updateRhVoiceState();
                    showRhvoiceVoiceDialog();
                    break;
                default:
                    break;
            }
        });
    }

    private boolean isRhVoiceInstalled() {
        try {
            PackageManager pm = getPackageManager();
            pm.getPackageInfo(RHVOICE_PACKAGE, 0);
            return true;
        } catch (PackageManager.NameNotFoundException e) {

            return false;
        }
    }

    private void openTalgatInstall() {
        Intent installIntent = new Intent(TextToSpeech.Engine.ACTION_INSTALL_TTS_DATA);
        installIntent.setPackage(RHVOICE_PACKAGE);
        try {
            startActivity(installIntent);
        } catch (ActivityNotFoundException e) {
            Uri marketUri = Uri.parse("market://details?id=com.github.olga_yakovleva.rhvoice.android.language.tt");
            Intent marketIntent = new Intent(Intent.ACTION_VIEW, marketUri);
            try {
                startActivity(marketIntent);
            } catch (ActivityNotFoundException ex) {
                Uri webUri = Uri.parse("https://play.google.com/store/apps/details?id=com.github.olga_yakovleva.rhvoice.android.language.tt");
                startActivity(new Intent(Intent.ACTION_VIEW, webUri));
            }
        }

    }

    private void showRhvoiceEngineDialog() {
        if (isFinishing()) return;
        dismissRhvoiceDialog();
        AlertDialog.Builder builder = new AlertDialog.Builder(this)
                .setTitle(R.string.rhvoice_install_title)
                .setMessage(R.string.rhvoice_install_message)
                .setPositiveButton(R.string.rhvoice_install_store, (dialog, which) -> openRhvoiceStore())
                .setNeutralButton(R.string.rhvoice_install_download, (dialog, which) ->
                        startActivitySafely(RhvoiceAvailability.createProjectPageIntent()))
                .setNegativeButton(android.R.string.cancel, null);
        rhvoiceDialog = builder.create();
        rhvoiceDialog.setOnDismissListener(dialog -> rhvoiceDialog = null);
        rhvoiceDialog.show();
    }

    private void showRhvoiceVoiceDialog() {
        if (isFinishing()) return;
        dismissRhvoiceDialog();
        AlertDialog.Builder builder = new AlertDialog.Builder(this)
                .setTitle(R.string.rhvoice_voice_title)
                .setMessage(R.string.rhvoice_voice_message)
                .setPositiveButton(R.string.rhvoice_voice_open_app, (dialog, which) -> openRhvoiceApp())
                .setNeutralButton(R.string.rhvoice_voice_download, (dialog, which) ->
                        startActivitySafely(RhvoiceAvailability.createVoiceDownloadIntent()))
                .setNegativeButton(android.R.string.cancel, null);
        rhvoiceDialog = builder.create();
        rhvoiceDialog.setOnDismissListener(dialog -> rhvoiceDialog = null);
        rhvoiceDialog.show();
    }

    private void openRhvoiceStore() {
        if (startActivitySafely(RhvoiceAvailability.createPlayStoreIntent())) return;
        if (startActivitySafely(RhvoiceAvailability.createPlayStoreWebIntent())) return;
        if (startActivitySafely(RhvoiceAvailability.createProjectPageIntent())) return;
        Toast.makeText(this, R.string.rhvoice_no_handler, Toast.LENGTH_LONG).show();
    }

    private void openRhvoiceApp() {
        Intent launchIntent = RhvoiceAvailability.createLaunchIntent(this);
        if (startActivitySafely(launchIntent)) return;
        openRhvoiceStore();
    }

    private boolean startActivitySafely(Intent intent) {
        if (intent == null) return false;
        try {
            startActivity(intent);
            return true;
        } catch (ActivityNotFoundException e) {
            return false;
        }
    }

    private void dismissRhvoiceDialog() {
        if (rhvoiceDialog != null) {
            rhvoiceDialog.dismiss();
            rhvoiceDialog = null;
        }
    }
}<|MERGE_RESOLUTION|>--- conflicted
+++ resolved
@@ -499,16 +499,8 @@
             @Override public boolean onMediaButtonEvent(Intent mediaButtonIntent) {
                 if (mediaButtonIntent == null) return super.onMediaButtonEvent(mediaButtonIntent);
                 KeyEvent event = mediaButtonIntent.getParcelableExtra(Intent.EXTRA_KEY_EVENT);
-<<<<<<< HEAD
                 if (event != null && event.getAction() == KeyEvent.ACTION_DOWN) {
                     speechProgressHandler.post(MainActivity.this::performMediaButtonAction);
-=======
-                if (event != null && event.getAction() == KeyEvent.ACTION_DOWN &&
-                        isMediaKeyCode(event.getKeyCode())) {
-                    Toast.makeText(MainActivity.this,
-                            String.valueOf(event.getKeyCode()), Toast.LENGTH_SHORT).show();
-                    handleMediaButton(event);
->>>>>>> 6bc0ef93
                     return true;
                 }
                 return super.onMediaButtonEvent(mediaButtonIntent);
@@ -522,7 +514,6 @@
                 speechProgressHandler.post(MainActivity.this::performMediaButtonAction);
             }
         });
-<<<<<<< HEAD
         updatePlaybackState(false);
         mediaSession.setActive(false);
     }
@@ -533,78 +524,6 @@
         } else {
             startSpeech();
         }
-=======
-        mediaSession.setActive(true);
-        updatePlaybackState(PlaybackState.STATE_STOPPED);
-    }
-
-    private void handleMediaButton(KeyEvent event) {
-        speechProgressHandler.post(this::performMediaButtonAction);
-    }
-
-    private boolean isMediaKeyCode(int keyCode) {
-        switch (keyCode) {
-            case KeyEvent.KEYCODE_MEDIA_PLAY:
-            case KeyEvent.KEYCODE_MEDIA_PAUSE:
-            case KeyEvent.KEYCODE_MEDIA_PLAY_PAUSE:
-            case KeyEvent.KEYCODE_MEDIA_STOP:
-            case KeyEvent.KEYCODE_MEDIA_NEXT:
-            case KeyEvent.KEYCODE_MEDIA_PREVIOUS:
-            case KeyEvent.KEYCODE_MEDIA_REWIND:
-            case KeyEvent.KEYCODE_MEDIA_FAST_FORWARD:
-            case KeyEvent.KEYCODE_MEDIA_CLOSE:
-            case KeyEvent.KEYCODE_MEDIA_EJECT:
-            case KeyEvent.KEYCODE_MEDIA_AUDIO_TRACK:
-            case KeyEvent.KEYCODE_MEDIA_RECORD:
-            case KeyEvent.KEYCODE_MEDIA_STEP_FORWARD:
-            case KeyEvent.KEYCODE_MEDIA_STEP_BACKWARD:
-            case KeyEvent.KEYCODE_HEADSETHOOK:
-                return true;
-            default:
-                return false;
-        }
-    }
-
-    private void performMediaButtonAction() {
-        if (readerView == null) return;
-        TokenSpan span = resolveTokenForCurrentPosition();
-        if (span == null) return;
-        int focusIndex = Math.max(0, span.getStartIndex());
-        readerView.post(() -> navigateToCharIndex(focusIndex, 0));
-        List<String> translations = readerView.getTranslations(span);
-        onTokenLongPress(span, translations);
-    }
-
-    private TokenSpan resolveTokenForCurrentPosition() {
-        if (readerView == null) return null;
-        int index = resolveFocusCharIndex();
-        if (index < 0) return null;
-        TokenSpan exact = readerView.findSpanForCharIndex(index);
-        if (exact != null) return exact;
-        List<TokenSpan> spans = readerView.getTokenSpans();
-        if (spans == null || spans.isEmpty()) return null;
-        TokenSpan closest = null;
-        int bestDistance = Integer.MAX_VALUE;
-        for (TokenSpan span : spans) {
-            if (span == null) continue;
-            int start = span.getStartIndex();
-            int end = span.getEndIndex();
-            if (start < 0 || end <= start) continue;
-            int distance;
-            if (index < start) {
-                distance = start - index;
-            } else if (index >= end) {
-                distance = index - end + 1;
-            } else {
-                return span;
-            }
-            if (distance < bestDistance) {
-                bestDistance = distance;
-                closest = span;
-            }
-        }
-        return closest != null ? closest : spans.get(0);
->>>>>>> 6bc0ef93
     }
 
     private int resolveFocusCharIndex() {
@@ -631,7 +550,6 @@
 
     private void updatePlaybackState(int state) {
         if (mediaSession == null) return;
-<<<<<<< HEAD
         PlaybackState.Builder builder = new PlaybackState.Builder()
                 .setActions(PlaybackState.ACTION_PLAY
                         | PlaybackState.ACTION_PAUSE
@@ -641,18 +559,6 @@
         int playbackState = playing ? PlaybackState.STATE_PLAYING : PlaybackState.STATE_PAUSED;
         builder.setState(playbackState, PlaybackState.PLAYBACK_POSITION_UNKNOWN, 1f);
         mediaSession.setPlaybackState(builder.build());
-=======
-        long actions = PlaybackState.ACTION_PLAY | PlaybackState.ACTION_PAUSE | PlaybackState.ACTION_STOP
-                | PlaybackState.ACTION_PLAY_PAUSE | PlaybackState.ACTION_SKIP_TO_NEXT
-                | PlaybackState.ACTION_SKIP_TO_PREVIOUS | PlaybackState.ACTION_FAST_FORWARD
-                | PlaybackState.ACTION_REWIND;
-        float speed = state == PlaybackState.STATE_PLAYING ? 1f : 0f;
-        PlaybackState playbackState = new PlaybackState.Builder()
-                .setActions(actions)
-                .setState(state, PlaybackState.PLAYBACK_POSITION_UNKNOWN, speed)
-                .build();
-        mediaSession.setPlaybackState(playbackState);
->>>>>>> 6bc0ef93
     }
 
     private void updateSpeechButtons() {
