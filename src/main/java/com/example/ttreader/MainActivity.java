--- conflicted
+++ resolved
@@ -1,10 +1,6 @@
 package com.example.ttreader;
 
 import android.app.Activity;
-<<<<<<< HEAD
-=======
-import android.app.AlertDialog;
->>>>>>> b5a13274
 import android.content.ActivityNotFoundException;
 import android.content.Intent;
 import android.content.pm.PackageManager;
@@ -57,7 +53,6 @@
     private UsageStatsDao usageStatsDao;
     private ScrollView readerScrollView;
     private ReaderView readerView;
-<<<<<<< HEAD
     private ImageButton toggleSpeechButton;
     private ImageButton stopSpeechButton;
     private Button installTalgatButton;
@@ -121,12 +116,6 @@
     private long estimatedUtteranceDurationMs = 0L;
     private long utteranceStartElapsed = 0L;
     private MediaSession mediaSession;
-=======
-    private TtsReaderController ttsController;
-    private boolean rhvoiceReady = false;
-    private boolean rhvoiceEnginePromptShown = false;
-    private boolean rhvoiceVoicePromptShown = false;
->>>>>>> b5a13274
 
     @Override protected void onCreate(Bundle savedInstanceState) {
         super.onCreate(savedInstanceState);
@@ -296,7 +285,6 @@
         sheet.show(getFragmentManager(), "token-info");
     }
 
-<<<<<<< HEAD
     private void toggleSpeech() {
         if (isSpeaking) {
             pauseSpeech();
@@ -567,95 +555,11 @@
             pm.getPackageInfo(RHVOICE_PACKAGE, 0);
             return true;
         } catch (PackageManager.NameNotFoundException e) {
-=======
-    private void ensureRhvoiceReady() {
-        if (ttsController == null) return;
-        RhvoiceAvailability.checkStatus(this, this::handleRhvoiceStatus);
-    }
-
-    private void handleRhvoiceStatus(@RhvoiceAvailability.Status int status) {
-        switch (status) {
-            case RhvoiceAvailability.Status.READY:
-                if (!rhvoiceReady && ttsController != null) {
-                    ttsController.startReading();
-                }
-                rhvoiceReady = true;
-                rhvoiceEnginePromptShown = false;
-                rhvoiceVoicePromptShown = false;
-                break;
-            case RhvoiceAvailability.Status.ENGINE_MISSING:
-                rhvoiceReady = false;
-                if (!rhvoiceEnginePromptShown) {
-                    rhvoiceEnginePromptShown = true;
-                    showRhvoiceInstallDialog();
-                }
-                break;
-            case RhvoiceAvailability.Status.VOICE_MISSING:
-                rhvoiceReady = false;
-                if (!rhvoiceVoicePromptShown) {
-                    rhvoiceVoicePromptShown = true;
-                    showRhvoiceVoiceDialog();
-                }
-                break;
-            default:
-                break;
-        }
-    }
-
-    private void showRhvoiceInstallDialog() {
-        new AlertDialog.Builder(this)
-                .setTitle(R.string.rhvoice_install_title)
-                .setMessage(R.string.rhvoice_install_message)
-                .setPositiveButton(R.string.rhvoice_install_store, (d, which) -> openRhvoiceStore())
-                .setNeutralButton(R.string.rhvoice_install_download, (d, which) -> openRhvoiceInstructions())
-                .setNegativeButton(android.R.string.cancel, null)
-                .show();
-    }
-
-    private void showRhvoiceVoiceDialog() {
-        new AlertDialog.Builder(this)
-                .setTitle(R.string.rhvoice_voice_title)
-                .setMessage(R.string.rhvoice_voice_message)
-                .setPositiveButton(R.string.rhvoice_voice_open_app, (d, which) -> openRhvoiceApp())
-                .setNeutralButton(R.string.rhvoice_voice_download, (d, which) -> openRhvoiceVoicePage())
-                .setNegativeButton(android.R.string.cancel, null)
-                .show();
-    }
-
-    private void openRhvoiceStore() {
-        if (tryStartActivity(RhvoiceAvailability.createPlayStoreIntent())) return;
-        if (tryStartActivity(RhvoiceAvailability.createPlayStoreWebIntent())) return;
-        showInstallError();
-    }
-
-    private void openRhvoiceInstructions() {
-        if (tryStartActivity(RhvoiceAvailability.createProjectPageIntent())) return;
-        showInstallError();
-    }
-
-    private void openRhvoiceVoicePage() {
-        if (tryStartActivity(RhvoiceAvailability.createVoiceDownloadIntent())) return;
-        showInstallError();
-    }
-
-    private void openRhvoiceApp() {
-        Intent launch = RhvoiceAvailability.createLaunchIntent(this);
-        if (tryStartActivity(launch)) return;
-        openRhvoiceStore();
-    }
-
-    private boolean tryStartActivity(Intent intent) {
-        if (intent == null) return false;
-        try {
-            startActivity(intent);
-            return true;
-        } catch (ActivityNotFoundException e) {
->>>>>>> b5a13274
+
             return false;
         }
     }
 
-<<<<<<< HEAD
     private void openTalgatInstall() {
         Intent installIntent = new Intent(TextToSpeech.Engine.ACTION_INSTALL_TTS_DATA);
         installIntent.setPackage(RHVOICE_PACKAGE);
@@ -671,17 +575,6 @@
                 startActivity(new Intent(Intent.ACTION_VIEW, webUri));
             }
         }
-=======
-    private void showInstallError() {
-        Toast.makeText(this, R.string.rhvoice_no_handler, Toast.LENGTH_LONG).show();
-    }
-
-    @Override protected void onDestroy() {
-        if (ttsController != null) {
-            ttsController.release();
-            ttsController = null;
-        }
-        super.onDestroy();
->>>>>>> b5a13274
+
     }
 }